/* @flow */

import config from '../config'
import Watcher from '../observer/watcher'
import { pushTarget, popTarget } from '../observer/dep'
import { isUpdatingChildComponent } from './lifecycle'

import {
  set,
  del,
  observe,
  defineReactive,
  toggleObserving
} from '../observer/index'

import {
  warn,
  bind,
  noop,
  hasOwn,
  hyphenate,
  isReserved,
  handleError,
  nativeWatch,
  validateProp,
  isPlainObject,
  isServerRendering,
  isReservedAttribute
} from '../util/index'

const sharedPropertyDefinition = {
  enumerable: true,
  configurable: true,
  get: noop,
  set: noop
}

export function proxy (target: Object, sourceKey: string, key: string) {
  sharedPropertyDefinition.get = function proxyGetter () {
    return this[sourceKey][key]
  }
  sharedPropertyDefinition.set = function proxySetter (val) {
    this[sourceKey][key] = val
  }
  Object.defineProperty(target, key, sharedPropertyDefinition)
}

/**
 * 初始化组件的实例选项如`data`、`props`、`methods`、`computed`、`watchers`等，详情请查看同目录下的其他文件，分别针对各个选项进行了详细学习和分析
 */
export function initState (vm: Component) {
  vm._watchers = []
  const opts = vm.$options
  if (opts.props) initProps(vm, opts.props)
  if (opts.methods) initMethods(vm, opts.methods)
  if (opts.data) {
    initData(vm)
  } else {
    observe(vm._data = {}, true /* asRootData */)
  }
  if (opts.computed) initComputed(vm, opts.computed)
  if (opts.watch && opts.watch !== nativeWatch) {
    initWatch(vm, opts.watch)
  }
}

/**
 * `initState`是初始化组件各个状态数据的，其首先处理的就是组件的`props`。
 * （因此，如果组件`data`选项里有`key`与`props`选项里的`key`冲突时，会提醒你`data`里的`key`不能用，而不是相反）
 *
 * 而在`initProps`函数里，主要做了如下处理：针对`props`里的每个`key`，

 * - `validateProp`：获取并验证`value`
 *    - 处理`value`为`Boolean`型的特殊情况
 *    - （如果需要）获取默认`value`，（如果需要）做响应式数据处理
 *    - 验证`value`是否符合`required`、`type`以及自定义验证函数
 *    - 返回`value`
 * - `defineReactive`：对`key`和`value`做响应式数据处理
 * - `proxy`：在`vm`上增加`key`属性并将对其的访问代理到`vm._props`上，从而简化对`props`的访问
 */
function initProps (vm: Component, propsOptions: Object) {
  const propsData = vm.$options.propsData || {}
  const props = vm._props = {}
  // cache prop keys so that future props updates can iterate using Array
  // instead of dynamic object key enumeration.
  const keys = vm.$options._propKeys = []
  const isRoot = !vm.$parent
  // root instance props should be converted
  if (!isRoot) {
    toggleObserving(false)
  }
  for (const key in propsOptions) {
    keys.push(key)
    const value = validateProp(key, propsOptions, propsData, vm)
    /* istanbul ignore else */
    if (process.env.NODE_ENV !== 'production') {
      const hyphenatedKey = hyphenate(key)
      if (isReservedAttribute(hyphenatedKey) ||
          config.isReservedAttr(hyphenatedKey)) {
        warn(
          `"${hyphenatedKey}" is a reserved attribute and cannot be used as component prop.`,
          vm
        )
      }
      defineReactive(props, key, value, () => {
        if (vm.$parent && !isUpdatingChildComponent) {
          warn(
            `Avoid mutating a prop directly since the value will be ` +
            `overwritten whenever the parent component re-renders. ` +
            `Instead, use a data or computed property based on the prop's ` +
            `value. Prop being mutated: "${key}"`,
            vm
          )
        }
      })
    } else {
      defineReactive(props, key, value)
    }
    // static props are already proxied on the component's prototype
    // during Vue.extend(). We only need to proxy props defined at
    // instantiation here.
    // 注意此处，in 操作符枚举出原型上的所有属性，所以这里只会把组件独有的 prop 的访问挂载在 vm 上，而共有的 prop 会自动通过 vm.constructor.prototype 访问，详情请查看 Vue.extend 的实现
    if (!(key in vm)) {
      proxy(vm, `_props`, key)
    }
  }
  toggleObserving(true)
}

/**
 * `initData`是在`initMethods`、`initProps`之后，因此在`initData`的时候，需要检查`data`里每一`key`是否存在同名的`method`或者`prop`，如果有，则报错。
 */
function initData (vm: Component) {
  let data = vm.$options.data
  data = vm._data = typeof data === 'function'
    ? getData(data, vm)
    : data || {}
  if (!isPlainObject(data)) {
    data = {}
    process.env.NODE_ENV !== 'production' && warn(
      'data functions should return an object:\n' +
      'https://vuejs.org/v2/guide/components.html#data-Must-Be-a-Function',
      vm
    )
  }
  // proxy data on instance
  const keys = Object.keys(data)
  const props = vm.$options.props
  const methods = vm.$options.methods
  let i = keys.length
  while (i--) {
    const key = keys[i]
    if (process.env.NODE_ENV !== 'production') {
      if (methods && hasOwn(methods, key)) {
        warn(
          `Method "${key}" has already been defined as a data property.`,
          vm
        )
      }
    }
    if (props && hasOwn(props, key)) {
      process.env.NODE_ENV !== 'production' && warn(
        `The data property "${key}" is already declared as a prop. ` +
        `Use prop default value instead.`,
        vm
      )
    } else if (!isReserved(key)) {
      proxy(vm, `_data`, key)
    }
  }
  // observe data
  observe(data, true /* asRootData */)
}

export function getData (data: Function, vm: Component): any {
  // #7573 disable dep collection when invoking data getters
  pushTarget()
  try {
    return data.call(vm, vm)
  } catch (e) {
    handleError(e, vm, `data()`)
    return {}
  } finally {
    popTarget()
  }
}

<<<<<<< HEAD

/**
 * 创建 Vue 实例/组件实例时，需要对`computed`计算属性做出处理，包括：
 * - 针对`computed`计算属性里的每个`key`，创建一个内部`watcher`
 * - 将`computed`计算属性里的每个`key`挂载到`vm`上，以便通过`vm`直接访问计算属性
 *     - 设置计算属性的`get`、`set`
 *     - 将计算属性的`key`/`value`通过`Object.defineProperty`挂载到`vm`上
 *
 * 注意事项
 * - 计算属性具有双重身份，即自身可能作为`dep`被依赖，也可能依赖其他`dep`。假设 A 依赖了当前的计算属性 B，而当前的计算属性 B 依赖了 C、D，则
 *     - 在获取计算属性 B 的值的过程中，计算属性将作为订阅者`watcher`，完成自身的求值之后，收集依赖
 *     - 当计算属性的依赖 C 或 D 改变时，计算属性仅仅是设置其对应的`watcher`实例的`lazy`属性为`true`，而其自身的值不会重新进行计算，只有当外部重新调用了计算属性才会重新计算值（因为计算属性是惰性计算的）
 *     - 每次获取计算属性的值以后，都会将 B 的依赖 C、D 添加为 A 的依赖（之所以是每次计算都这么做，是因为 B 的依赖可能会变）
 *     - 因此，每次 C、D 改变不会导致计算属性 B 的值改变（这就是为什么计算属性是 lazy 的），但是会通知 A 进行重新计算
 *     - 如果是通过`Vue.extend(options)`扩展而来的构造函数如`SubVue`，如果`options`里有`computed`选项，则这些计算属性的访问将通过`SubVue.prototype`访问，仅有组件独有的计算属性是通过`vm`直接访问的。`props`也是如此，详情请参考`Vue.extend`的实现及`initProps`的分析文档。
 */
const computedWatcherOptions = { lazy: true }
=======
const computedWatcherOptions = { computed: true }
>>>>>>> 0e530665

function initComputed (vm: Component, computed: Object) {
  // $flow-disable-line
  const watchers = vm._computedWatchers = Object.create(null)
  // computed properties are just getters during SSR
  const isSSR = isServerRendering()

  for (const key in computed) {
    const userDef = computed[key]
    const getter = typeof userDef === 'function' ? userDef : userDef.get
    if (process.env.NODE_ENV !== 'production' && getter == null) {
      warn(
        `Getter is missing for computed property "${key}".`,
        vm
      )
    }

    if (!isSSR) {
      // create internal watcher for the computed property.
      watchers[key] = new Watcher(
        vm,
        getter || noop,
        noop,
        computedWatcherOptions
      )
    }

    // component-defined computed properties are already defined on the
    // component prototype. We only need to define computed properties defined
    // at instantiation here.

    // 注意此处，in 操作符枚举出原型上的所有属性，所以这里只会把组件独有的计算属性的访问挂载在 vm 上，而共有的计算属性会自动通过 vm.constructor.prototype 访问，详情请查看 Vue.extend 的实现
    if (!(key in vm)) {
      defineComputed(vm, key, userDef)
    } else if (process.env.NODE_ENV !== 'production') {
      if (key in vm.$data) {
        warn(`The computed property "${key}" is already defined in data.`, vm)
      } else if (vm.$options.props && key in vm.$options.props) {
        warn(`The computed property "${key}" is already defined as a prop.`, vm)
      }
    }
  }
}

export function defineComputed (
  target: any,
  key: string,
  userDef: Object | Function
) {
  const shouldCache = !isServerRendering()
  if (typeof userDef === 'function') {
    sharedPropertyDefinition.get = shouldCache
      ? createComputedGetter(key)
      : userDef
    sharedPropertyDefinition.set = noop
  } else {
    sharedPropertyDefinition.get = userDef.get
      ? shouldCache && userDef.cache !== false
        ? createComputedGetter(key)
        : userDef.get
      : noop
    sharedPropertyDefinition.set = userDef.set
      ? userDef.set
      : noop
  }
  if (process.env.NODE_ENV !== 'production' &&
      sharedPropertyDefinition.set === noop) {
    sharedPropertyDefinition.set = function () {
      warn(
        `Computed property "${key}" was assigned to but it has no setter.`,
        this
      )
    }
  }
  Object.defineProperty(target, key, sharedPropertyDefinition)
}

function createComputedGetter (key) {
  return function computedGetter () {
    const watcher = this._computedWatchers && this._computedWatchers[key]
    if (watcher) {
<<<<<<< HEAD
      if (watcher.dirty) {
        // 计算属性只有在它的相关依赖发生改变时才会重新求值
        // （因为初始化 watcher 时将 dirty 置为 true，因此首次获取计算属性的值也会进行求值）
        watcher.evaluate()
      }
      if (Dep.target) {
        // 假设 A 依赖了当前的计算属性 B，而当前的计算属性 B 依赖了 C、D，这里则是将 C、D 添加为 A 的依赖
        watcher.depend()
      }
      return watcher.value
=======
      watcher.depend()
      return watcher.evaluate()
>>>>>>> 0e530665
    }
  }
}


/**
 * 创建 Vue 实例/组件实例时，需要对`methods`做出简单的处理，包括：
 *
 * - （非 production 环境下）对各个方法进行校验
 * - 方法的`value`不能为`null`/`undefined`
 * - 方法的`key`不能与`props`里的`key`冲突
 * - 方法的`key`不能与已有的 Vue 实例方法名冲突
 * - 将方法内的`this`绑定到`vm`上
 * - 将方法挂载到`vm`上，以更加方便的引用
 */
function initMethods (vm: Component, methods: Object) {
  const props = vm.$options.props
  for (const key in methods) {
    if (process.env.NODE_ENV !== 'production') {
      if (methods[key] == null) {
        warn(
          `Method "${key}" has an undefined value in the component definition. ` +
          `Did you reference the function correctly?`,
          vm
        )
      }
      if (props && hasOwn(props, key)) {
        warn(
          `Method "${key}" has already been defined as a prop.`,
          vm
        )
      }
      if ((key in vm) && isReserved(key)) {
        warn(
          `Method "${key}" conflicts with an existing Vue instance method. ` +
          `Avoid defining component methods that start with _ or $.`
        )
      }
    }
    vm[key] = methods[key] == null ? noop : bind(methods[key], vm)
  }
}

/**
 * watch 对象 key 的 value 可以是数组

 * 主要应用场景：使用`Vue.extend`、`Vue.mixin`或组件`extends`选项、`mixins`选项合并`watch`选项时，会将同名的`watch`合并成一个数组。

 * watch 对象 key 的 value 可以是数组，数组内的元素可以是函数、方法名、选项对象。

 * Vue 实例化阶段初始化 watch 选项时，如果 watch 对象 key 对应的 value 为数组，将循环取出数组里的元素并进行 watch。

  {
    name: 'App',
    data() {
      return {
        a: 1
      }
    },
    watch: {
      'a': [
        function () {
          console.log('1')
        },
        function () {
          console.log('2')
        },
        'watchAFn',
        {
          handler: () => {
            console.log('4')
          },
          immediate: true
        }
      ]
    },
    mounted() {
      setTimeout(() => {
        this.a = 2
      }, 2000)
    },
    methods: {
      watchAFn() {
        console.log('3')
      }
    }
  }
  // 4
  // 1
  // 2
  // 3
  // 4
 */
function initWatch (vm: Component, watch: Object) {
  for (const key in watch) {
    const handler = watch[key]
    if (Array.isArray(handler)) {
      for (let i = 0; i < handler.length; i++) {
        createWatcher(vm, key, handler[i])
      }
    } else {
      createWatcher(vm, key, handler)
    }
  }
}

function createWatcher (
  vm: Component,
  expOrFn: string | Function,
  handler: any,
  options?: Object
) {
  if (isPlainObject(handler)) {
    options = handler
    handler = handler.handler
  }
  if (typeof handler === 'string') {
    handler = vm[handler]
  }
  return vm.$watch(expOrFn, handler, options)
}


/**
 * 给`Vue.prototype`添加一些全局的属性和方法，如`$data`、`$props`、`$set`、`$delete`、`$watch`
 */
export function stateMixin (Vue: Class<Component>) {
  // flow somehow has problems with directly declared definition object
  // when using Object.defineProperty, so we have to procedurally build up
  // the object here.
  const dataDef = {}
  dataDef.get = function () { return this._data }
  const propsDef = {}
  propsDef.get = function () { return this._props }
  if (process.env.NODE_ENV !== 'production') {
    dataDef.set = function (newData: Object) {
      warn(
        'Avoid replacing instance root $data. ' +
        'Use nested data properties instead.',
        this
      )
    }
    propsDef.set = function () {
      warn(`$props is readonly.`, this)
    }
  }
  Object.defineProperty(Vue.prototype, '$data', dataDef)
  Object.defineProperty(Vue.prototype, '$props', propsDef)

  Vue.prototype.$set = set
  Vue.prototype.$delete = del

  Vue.prototype.$watch = function (
    expOrFn: string | Function,
    cb: any,
    options?: Object
  ): Function {
    const vm: Component = this
    if (isPlainObject(cb)) {
      return createWatcher(vm, expOrFn, cb, options)
    }
    options = options || {}
    options.user = true
    const watcher = new Watcher(vm, expOrFn, cb, options)
    if (options.immediate) {
      // 立即执行回调
      cb.call(vm, watcher.value)
    }
    return function unwatchFn () {
      watcher.teardown()
    }
  }
}<|MERGE_RESOLUTION|>--- conflicted
+++ resolved
@@ -185,8 +185,6 @@
   }
 }
 
-<<<<<<< HEAD
-
 /**
  * 创建 Vue 实例/组件实例时，需要对`computed`计算属性做出处理，包括：
  * - 针对`computed`计算属性里的每个`key`，创建一个内部`watcher`
@@ -202,10 +200,7 @@
  *     - 因此，每次 C、D 改变不会导致计算属性 B 的值改变（这就是为什么计算属性是 lazy 的），但是会通知 A 进行重新计算
  *     - 如果是通过`Vue.extend(options)`扩展而来的构造函数如`SubVue`，如果`options`里有`computed`选项，则这些计算属性的访问将通过`SubVue.prototype`访问，仅有组件独有的计算属性是通过`vm`直接访问的。`props`也是如此，详情请参考`Vue.extend`的实现及`initProps`的分析文档。
  */
-const computedWatcherOptions = { lazy: true }
-=======
 const computedWatcherOptions = { computed: true }
->>>>>>> 0e530665
 
 function initComputed (vm: Component, computed: Object) {
   // $flow-disable-line
@@ -287,21 +282,8 @@
   return function computedGetter () {
     const watcher = this._computedWatchers && this._computedWatchers[key]
     if (watcher) {
-<<<<<<< HEAD
-      if (watcher.dirty) {
-        // 计算属性只有在它的相关依赖发生改变时才会重新求值
-        // （因为初始化 watcher 时将 dirty 置为 true，因此首次获取计算属性的值也会进行求值）
-        watcher.evaluate()
-      }
-      if (Dep.target) {
-        // 假设 A 依赖了当前的计算属性 B，而当前的计算属性 B 依赖了 C、D，这里则是将 C、D 添加为 A 的依赖
-        watcher.depend()
-      }
-      return watcher.value
-=======
       watcher.depend()
       return watcher.evaluate()
->>>>>>> 0e530665
     }
   }
 }
