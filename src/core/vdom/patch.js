--- conflicted
+++ resolved
@@ -291,12 +291,7 @@
       // 是否是重新激活的节点（keep-alive 的组件 activated 了）
       const isReactivated = isDef(vnode.componentInstance) && i.keepAlive
       if (isDef(i = i.hook) && isDef(i = i.init)) {
-<<<<<<< HEAD
-        // 创建组件实例
-        i(vnode, false /* hydrating */, parentElm, refElm)
-=======
         i(vnode, false /* hydrating */)
->>>>>>> 0e530665
       }
       // after calling the init hook, if the vnode is a child component
       // it should've created a child instance and mounted it. the child
@@ -845,8 +840,6 @@
     }
   }
 
-<<<<<<< HEAD
-
   /**
    * 执行`patch`函数，是为了将根实例/组件生成的 VNode Tree 转变成 DOM Tree，最后插入到文档内。在此过程中，会新增 DOM 元素、修补（patch）DOM 元素、删除 DOM 元素。
 
@@ -855,10 +848,7 @@
    * - 组件发生改变时，每次都会调用`patch`，会根据改变前后的 VNode Tree 修改 DOM Tree，该过程可能会新增 DOM 元素、修补（patch）DOM 元素、删除 DOM 元素。
    * - 组件销毁时，最后一次调用`patch`，会销毁 DOM Tree。
    */
-  return function patch (oldVnode, vnode, hydrating, removeOnly, parentElm, refElm) {
-=======
   return function patch (oldVnode, vnode, hydrating, removeOnly) {
->>>>>>> 0e530665
     if (isUndef(vnode)) {
       // 销毁 vnode 节点
       // 组件调用 Vue.prototype.$destroy 时，会调用 vm.__patch__(vm._vnode, null) 销毁 vnode 节点
