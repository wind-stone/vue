--- conflicted
+++ resolved
@@ -50,20 +50,7 @@
 
 // inline hooks to be invoked on component VNodes during patch
 const componentVNodeHooks = {
-<<<<<<< HEAD
-  /**
-   * patch 过程中，若是创建的是子组件，则调用该 init 钩子，
-   * 创建子组件的实例（及其所有的子元素、子组件），并挂载到父元素上
-   */
-  init (
-    vnode: VNodeWithData,
-    hydrating: boolean,
-    parentElm: ?Node,
-    refElm: ?Node
-  ): ?boolean {
-=======
   init (vnode: VNodeWithData, hydrating: boolean): ?boolean {
->>>>>>> 0e530665
     if (
       vnode.componentInstance &&
       !vnode.componentInstance._isDestroyed &&
@@ -270,19 +257,8 @@
 ): Component {
   const options: InternalComponentOptions = {
     _isComponent: true,
-<<<<<<< HEAD
-    // 活动的 Vue 实例
-    parent,
-    // 组件实例对应的 vnode，其 tag 为 vue-component-${Ctor.cid}${name}`
-    _parentVnode: vnode,
-    // 组件实例要插入到的父 DOM 元素
-    _parentElm: parentElm || null,
-    // 组件实例将插入到该元素之前
-    _refElm: refElm || null
-=======
     _parentVnode: vnode,
     parent
->>>>>>> 0e530665
   }
   // check inline-template render functions
   const inlineTemplate = vnode.data.inlineTemplate
